const JSONAPISerializer = require('jsonapi-serializer').Serializer;
const JSONAPIDeserializer = require('jsonapi-serializer').Deserializer;
const JSONAPIError = require('jsonapi-serializer').Error;
const I = require('i')();
const R = require('ramda');
const assert = require('assert');

class Controller {
  constructor (model, db, optsGenerator) {
    this._model = model;
    this._type = model.name;
    this.db = db;
    this.optsGenerator = optsGenerator;
    new Array(
      'findAll',
      'handleQuery',
      'generateIncludeStatement',
      'handleQueryById',
      'handleUpdateById',
      'handleCreate',
      'handleDeleteById',
      'serialize',
      'deserialize',
      'handleReview',
      'handlePublish',
      'get',
      'getExcludedAttributes'
    ).forEach(methodName => {
      this[methodName] = this[methodName].bind(this);
    });
  }

  get (val, path) {
    const keys = path.split('.');
    return keys.reduce((acc, key) => {
      if (typeof acc === 'undefined' || acc === null) {
        return acc;
      } else {
        return acc[key];
      }
    }, val);
  }

  serialize (payload, includeModelNames) {
    const serializer = new JSONAPISerializer(
      this._type,
      this.optsGenerator(includeModelNames, 'serialize')
    );
    return serializer.serialize(payload);
  }

  async deserialize (payload) {
    const deserializer = new JSONAPIDeserializer(
      this.optsGenerator(null, 'deserialize')
    );
    try {
      const obj = await deserializer.deserialize(payload);

      Object.keys(obj).forEach(key => {
        if (
          typeof obj[key] === 'object' &&
          !Array.isArray(obj[key]) &&
          obj[key] !== null
        ) {
          obj[key + 'Id'] = obj[key].id;
        }
      });

      return obj;
    } catch (err) {
      this.handleError(err);
    }
  }

  // This method is responsible for querying db using suitable conditions
  findAll (req, res, next) {
    return this._model.findAndCountAll({
      distinct: 'id',
      where: this.generateWhereClause(req),
      include: this.generateIncludeStatement(req),
      order: this.generateSortingCondition(req),
      limit: this.generateLimitStatement(req),
      offset: this.generateOffsetStatement(req)
    });
  }

  findById (req, res, next) {
    console.log(this.generateIncludeStatement(req));

    const where = R.mergeDeepLeft(
      {
        id: req.params.id
      },
      this.generateWhereClause(req) || {}
    );

    return this._model.findOne({
      where,
      include: this.generateIncludeStatement(req),
      order: this.generateSortingCondition(req)
    });
  }

  // contruct a where clause based on req.query.filter Object
  generateWhereClause (req) {
    const { filter } = req.query;
    const status = this.get(req, 'locals.status');

    // if we don't have req.locals.status, just use the old logic
    if (!status) return filter || undefined;

    // if we have filter qp, merge; else just add status
    if (filter) return { ...filter, status };
    else return { status };
  }

  // construct a Sorting Condition(value for sequelize sort: key) based on req.query.sort
  generateSortingCondition (req) {
    if (!req.query.sort) return [];

    const sortArray = req.query.sort.split(',');
    return sortArray.map(prop => {
      if (prop.split('.').length === 1) {
        return prop.charAt(0) === '-'
          ? [prop.substring(1), 'DESC']
          : [prop, 'ASC'];
      } else {
        const cols = prop.split('.');
        const isNeg = cols[0].charAt(0) === '-';
        if (isNeg) cols[0] = cols[0].substring(1);

        return [
          ...cols.map(attrName => this.db[attrName] || attrName),
          isNeg ? 'DESC' : 'ASC'
        ];
      }
    });
  }

  // construct a include Condition(value for sequelize include:key) base on req.query.include
  generateIncludeStatement (req) {
    // get all modelNames listed in req.query.include
    const includedModels = this.getIncludeModelNames(req);
    const excludeModels = this.getExcludedModelNames(req);

    return Object.keys(this._model.associations)
      .map(modelName => {
        const model = this._model.associations[modelName];
        const exclude = excludeModels.find(el => el.name === modelName);

        const includeObj = {
          model: model.target
        };

        if (model.isAliased) {
          includeObj.as = model.as;
        }

        if (exclude) {
          if (exclude.own) {
            // exclude this model as well
            return { model: null };
          } else {
            // exclude its relations only
            return includeObj;
          }
        }

<<<<<<< HEAD
        if (includedModels.includes(modelName)) {
=======
        if (
          includedModels.includes(modelName) &&
          !['run', 'user'].includes(I.singularize(modelName))
        ) {
>>>>>>> 6a8c5639
          // make a nested include if users requested this resource
          const innerIncludes = {
            all: true
          };

          return {
            ...includeObj,
            include: innerIncludes
          };
        } else {
          return includeObj; // else return just include this one.
        }
      })
      .filter(v => v.model);
  }

  // parse req.query.include for model names.
  // We only support single level includes as of now
  getIncludeModelNames (req) {
    if (!req || !req.query.include) return [];
    const includedModels = req.query.include.split(',');
    return includedModels;
  }

  // support excluding all relationships of a included model
  getExcludedModelNames (req) {
    if (!req || !req.query.exclude) return [];

    const excludedModels = req.query.exclude.split(',').map(modelStr => {
      const [modelName, wildcard] = modelStr.split('.');
      if (wildcard === '*') {
        return {
          name: modelName,
          // exclude this property also
          own: false
        };
      } else {
        return {
          name: modelName,
          // only exclude its relations
          own: true
        };
      }
    });

    return excludedModels;
  }

  generateOffsetStatement (req) {
    const page = req.query.page || {};
    return +page.offset || 0;
  }

  generateLimitStatement (req) {
    const page = req.query.page || {};
    return +page.limit || 20;
  }

  generatePaginationObject (req, count) {
    const limit = this.generateLimitStatement(req);
    const offset = this.generateOffsetStatement(req);
    return {
      count,
      currentOffset: offset,
      currentPage: Math.floor(offset / limit) + 1,
      nextOffset: offset + limit < count ? offset + limit : null,
      prevOffset: offset - limit >= 0 ? offset - limit : null,
      totalPages: Math.ceil(count / limit)
    };
  }

  // Handles Error Responses
  // err: {
  //     code: 400,
  //     name: 'NO_LICENCES_LEFT',
  //     message: 'No licenses left for this run'
  // }
  handleError (err, res) {
    console.error(err);
    if (res) {
      res.status(err.code || 500).json(
        new JSONAPIError({
          code: err.code
            ? err.code
            : err.name === 'SequelizeDatabaseError'
              ? 400
              : 500,
          title: err.name,
          detail: err.message,
          extra: err.extra
        })
      );
    }
  }

  // Handles GET: /:resource/
  handleQuery (req, res, next) {
    if (req.locals && req.locals.isForbidden) {
      if (req.locals.message) {
        return res.status(403).json({ message: req.locals.message });
      }
      return res.sendStatus(403);
    }

    this.findAll(...arguments)
      .then(({ rows, count }) => {
        const includeModelNames = this.getIncludeModelNames(req);
        rows = rows.map(_ => _.get({ plain: true }));
        rows.pagination = this.generatePaginationObject(req, count);
        res.json(this.serialize(rows, includeModelNames));
      })
      .catch(err => this.handleError(err, res));
  }

  // Handles GET: /:resource/:id
  handleQueryById (req, res, next) {
    if (req.locals && req.locals.isForbidden) {
      if (req.locals.message) {
        return res.status(403).json({ message: req.locals.message });
      }
      return res.sendStatus(403);
    }

    this.findById(...arguments)
      .then(data => {
        if (!data) {
<<<<<<< HEAD
          return this.handleError({
              code: 404,
              name: 'NotFound',
              message: 'Requested resource not found'
            }, res)
=======
          return this.handleError(
            {
              code: 404,
              name: 'NotFound',
              message: 'Requested resource not found'
            },
            res
          );
>>>>>>> 6a8c5639
        }
        const includeModelNames = this.getIncludeModelNames(req);
        data = data.get({ plain: true });
        res.json(this.serialize(data, includeModelNames));
      })
      .catch(err => this.handleError(err, res));
  }

  // Handles POST /:resource/
  async handleCreate (req, res, next) {
    try {
      if (req.locals && req.locals.isForbidden) {
        if (req.locals.message) {
          return res.status(403).json({ message: req.locals.message });
        }
        return res.sendStatus(403);
      }

      // remove these keys, even if specified
      const modelObj = await this.deserialize(req.body);
      const exclude = this.getExcludedAttributes(req);
      exclude.forEach(name => {
        delete modelObj[name];
      });

      if (req.user) {
        modelObj.createdById = req.user.id;
      }

      const dbObj = await this._model.create(modelObj);
      const result = await this._model.findById(dbObj.id, {
        include: this.generateIncludeStatement()
      });
      res.json(this.serialize(result));

      return result;
    } catch (err) {
      this.handleError(err, res);
    }
  }

  // Handles PATCH: /:resource/:id
  async handleUpdateById (req, res, next) {
    try {
      if (req.locals && req.locals.isForbidden) {
        if (req.locals.message) {
          return res.status(403).json({ message: req.locals.message });
        }
        return res.sendStatus(403);
      }

      const modelObj = await this.deserialize(req.body);
      modelObj.updatedById = req.user.id;
      // remove these keys, even if specified
      const exclude = this.getExcludedAttributes(req);
      exclude.forEach(name => {
        delete modelObj[name];
      });
      await this._model.update(modelObj, {
        where: {
          id: req.params.id
        }
      });
      const result = await this._model.findById(req.params.id, {
        include: this.generateIncludeStatement()
      });
      res.json(this.serialize(result));
    } catch (err) {
      this.handleError(err, res);
    }
  }

  // Handles DELETE: /:resource/:id
  handleDeleteById (req, res, next) {
    if (req.locals && req.locals.isForbidden) {
      if (req.locals.message) {
        return res.status(403).json({ message: req.locals.message });
      }
      return res.sendStatus(403);
    }

    const resourceId = req.params.id;
    this._model
      .destroy({
        where: {
          id: resourceId
        }
      })
      .then(res.sendStatus(204))
      .catch(err => this.handleError(err, res));
  }

  // Handles POST: /:resource/:id/review
  async handleReview (req, res, next) {
    const { id } = req.params;
    const resource = await this._model.findById(id);

    if (!resource) {
      return res.sendStatus(404);
    }

    if (!resource.status) {
      // this entity donot have a status flag;
      return res.status(404).json({
        err: 'this entity does not have a status flag'
      });
    }

    try {
      assert.strictEqual(
        resource.status,
        'draft',
        'Can only review a entity in draft state'
      );
      resource.set('status', 'reviewed');
      resource.set('reviewedById', req.user.id);
      await resource.save();
      resource.reviewedBy = req.user;
      res.json(this.serialize(resource));
    } catch (err) {
      this.handleError(err, res);
    }
  }

  async handlePublish (req, res, next) {
    const { id } = req.params;
    const resource = await this._model.findById(id);

    if (!resource) {
      return res.sendStatus(404);
    }

    if (!resource.status) {
      // this entity donot have a status flag;
      return res.status(404).json({
        err: 'this entity does not have a status flag'
      });
    }

    try {
      assert.strictEqual(
        resource.status,
        'reviewed',
        'Can only publish a reviewed enitity'
      );
      resource.set('status', 'published');
      resource.set('publishedById', req.user.id);
      await resource.save();
      resource.publishedBy = req.user;
      res.json(this.serialize(resource));
    } catch (err) {
      this.handleError(err, res);
    }
  }

  // attributes to strip off before POST/PATCH
  getExcludedAttributes (req) {
    return [
      'status',
      'createdBy',
      'reviewedBy',
      'publishedBy',
      'createdAt',
      'updatedAt'
    ];
  }
}

module.exports = Controller;<|MERGE_RESOLUTION|>--- conflicted
+++ resolved
@@ -166,14 +166,7 @@
           }
         }
 
-<<<<<<< HEAD
         if (includedModels.includes(modelName)) {
-=======
-        if (
-          includedModels.includes(modelName) &&
-          !['run', 'user'].includes(I.singularize(modelName))
-        ) {
->>>>>>> 6a8c5639
           // make a nested include if users requested this resource
           const innerIncludes = {
             all: true
@@ -300,13 +293,6 @@
     this.findById(...arguments)
       .then(data => {
         if (!data) {
-<<<<<<< HEAD
-          return this.handleError({
-              code: 404,
-              name: 'NotFound',
-              message: 'Requested resource not found'
-            }, res)
-=======
           return this.handleError(
             {
               code: 404,
@@ -315,7 +301,6 @@
             },
             res
           );
->>>>>>> 6a8c5639
         }
         const includeModelNames = this.getIncludeModelNames(req);
         data = data.get({ plain: true });
